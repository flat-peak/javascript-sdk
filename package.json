--- conflicted
+++ resolved
@@ -1,10 +1,6 @@
 {
   "name": "@flat-peak/javascript-sdk",
-<<<<<<< HEAD
-  "version": "1.0.1",
-=======
   "version": "1.0.2",
->>>>>>> c959811a
   "description": "This repository contains the open source FlatPeak JavaScript SDK.",
   "main": "./lib/cjs/index.js",
   "module": "./lib/cjs/index.js",
@@ -42,11 +38,7 @@
     "rollup": "^3.7.4"
   },
   "dependencies": {
-<<<<<<< HEAD
-    "node-fetch": "2.6.6"
-=======
     "node-fetch": "2.6.7"
->>>>>>> c959811a
   },
   "directories": {
     "lib": "lib"
